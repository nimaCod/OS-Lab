--- conflicted
+++ resolved
@@ -24,11 +24,7 @@
 
   if(addr >= curproc->sz || addr+4 > curproc->sz)
     return -1;
-<<<<<<< HEAD
-  *ip = *(int*)(addr);
-=======
   *ip = *(int *)(addr);
->>>>>>> 1f6592d2
   return 0;
 }
 
@@ -53,16 +49,9 @@
 }
 
 // Fetch the nth 32-bit system call argument.
-<<<<<<< HEAD
-int
-argint(int n, int *ip)
-{
-  return fetchint((myproc()->tf->esp) + 4 + 4*n, ip);
-=======
 int argint(int n, int *ip)
 {
   return fetchint((myproc()->tf->esp) + 4 + 4 * n, ip);
->>>>>>> 1f6592d2
 }
 
 // Fetch the nth word-sized system call argument as a pointer
