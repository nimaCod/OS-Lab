--- conflicted
+++ resolved
@@ -255,11 +255,7 @@
 # check in that version.
 
 EXTRA=\
-<<<<<<< HEAD
-	strdiff.c test_copy.c test_fdr.c get_pid.c mkfs.c ulib.c user.h cat.c echo.c forktest.c grep.c kill.c\
-=======
-	strdiff.c user_get_uncle_count.c user_lifetime.c test_fdr.c get_pid.c mkfs.c ulib.c user.h cat.c echo.c forktest.c grep.c kill.c\
->>>>>>> 994e3290
+	strdiff.c test_copy.c user_get_uncle_count.c user_lifetime.c test_fdr.c get_pid.c mkfs.c ulib.c user.h cat.c echo.c forktest.c grep.c kill.c\
 	ln.c ls.c mkdir.c rm.c stressfs.c usertests.c wc.c zombie.c\
 	printf.c umalloc.c\
 	README dot-bochsrc *.pl toc.* runoff runoff1 runoff.list\
