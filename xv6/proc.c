#include "types.h"
#include "defs.h"
#include "param.h"
#include "memlayout.h"
#include "mmu.h"
#include "x86.h"
#include "proc.h"
#include "spinlock.h"

struct
{
  struct spinlock lock;
  struct proc proc[NPROC];
} ptable;

static struct proc *initproc;

int nextpid = 1;
extern void forkret(void);
extern void trapret(void);

static void wakeup1(void *chan);

void pinit(void)
{
  initlock(&ptable.lock, "ptable");
}

// Must be called with interrupts disabled
int cpuid()
{
  return mycpu() - cpus;
}

static float get_bjf_rank(struct proc *p)
{
  return p->scheduling_data.bjf.priority_ratio * p->scheduling_data.bjf.priority + p->scheduling_data.bjf.arrival_time_ratio * p->xticks + p->scheduling_data.bjf.executed_cycle_ratio * p->scheduling_data.bjf.executed_cycle + p->scheduling_data.bjf.process_size_ratio * p->sz;
}

void set_proc_sched(struct proc *np)
{
  np->scheduling_data.queue = NO_QUEUE;
  np->scheduling_data.bjf.priority = 3;
  np->scheduling_data.age = np->xticks;
  np->scheduling_data.bjf.executed_cycle = 0;
  np->scheduling_data.bjf.priority_ratio = 1;
  np->scheduling_data.bjf.arrival_time_ratio = 1;
  np->scheduling_data.bjf.executed_cycle_ratio = 1;
  np->scheduling_data.bjf.process_size_ratio = 1;
}

// this function changes the queue of the
// process with given pid
int change_queue(int pid, int new_queue)
{
  struct proc *p;
  int newq = new_queue;

  if (newq == NO_QUEUE)
  {
    if (pid == 1 || pid == 2)
      newq = ROUND_ROBIN;
    else if (pid > 1)
      newq = LCFS;
    else
      return -1;
  }

  acquire(&ptable.lock);
  for (p = ptable.proc; p < &ptable.proc[NPROC]; p++)
  {
    if (p->pid == pid)
    {
      p->scheduling_data.queue = newq;
      // if (new_queue == LCFS && p->scheduling_data.age < 0)
      //   p->scheduling_data.age = 0;
      break;
    }
  }
  release(&ptable.lock);
  return 0;
}

void refresh_queue()
{
  struct proc *temp;
  for (temp = ptable.proc; temp < &ptable.proc[NPROC]; temp++)
  {
    if (temp->scheduling_data.queue == NO_QUEUE)
    {
      if (temp->name)
        change_queue(temp->pid, NO_QUEUE);
    }
  }
}

struct proc *get_bjf_proc()
{
  struct proc *res = 0, *temp;
  float min;
  for (temp = ptable.proc; temp < &ptable.proc[NPROC]; temp++)
  {
    if (temp->state != RUNNABLE || temp->scheduling_data.queue != BJF)
      continue;
    float rank = get_bjf_rank(temp);
    if (res == 0 || rank < min)
    {
      res = temp;
      min = rank;
    }
  }
  return res;
}

struct proc *get_rr_proc()
{
  struct proc *res = 0, *temp;
  float min;
  for (temp = ptable.proc; temp < &ptable.proc[NPROC]; temp++)
  {
    if (temp->state != RUNNABLE || temp->scheduling_data.queue != ROUND_ROBIN)
      continue;
    // cprintf("found round robin: %d\n",temp->pid);
    float rank = temp->scheduling_data.age;
    if (res == 0 || rank < min)
    {
      res = temp;
      min = rank;
    }
  }
  return res;
}

struct proc *get_lcfs_proc()
{
  struct proc *res = 0, *temp;
  float max;
  for (temp = ptable.proc; temp < &ptable.proc[NPROC]; temp++)
  {
    if (temp->state != RUNNABLE || temp->scheduling_data.queue != LCFS)
      continue;
    // cprintf("found lcfs\n");

    float rank = temp->scheduling_data.age;
    if (res == 0 || rank > max)
    {
      res = temp;
      max = rank;
    }
  }
  return res;
}

// Must be called with interrupts disabled to avoid the caller being
// rescheduled between reading lapicid and running through the loop.
struct cpu *
mycpu(void)
{
  int apicid, i;

  if (readeflags() & FL_IF)
    panic("mycpu called with interrupts enabled\n");

  apicid = lapicid();
  // APIC IDs are not guaranteed to be contiguous. Maybe we should have
  // a reverse map, or reserve a register to store &cpus[i].
  for (i = 0; i < ncpu; ++i)
  {
    if (cpus[i].apicid == apicid)
      return &cpus[i];
  }
  panic("unknown apicid\n");
}

// Disable interrupts so that we are not rescheduled
// while reading proc from the cpu structure
struct proc *
myproc(void)
{
  struct cpu *c;
  struct proc *p;
  pushcli();
  c = mycpu();
  p = c->proc;
  popcli();
  return p;
}

// PAGEBREAK: 32
//  Look in the process table for an UNUSED proc.
//  If found, change state to EMBRYO and initialize
//  state required to run in the kernel.
//  Otherwise return 0.
static struct proc *
allocproc(void)
{
  struct proc *p;
  char *sp;

  acquire(&ptable.lock);

  for (p = ptable.proc; p < &ptable.proc[NPROC]; p++)
  {
    if (p->state == UNUSED)
      goto found;
  }

  release(&ptable.lock);
  return 0;

found:
  p->state = EMBRYO;
  p->pid = nextpid++;

  release(&ptable.lock);

  // Allocate kernel stack.
  if ((p->kstack = kalloc()) == 0)
  {
    p->state = UNUSED;
    return 0;
  }
  sp = p->kstack + KSTACKSIZE;

  // Leave room for trap frame.
  sp -= sizeof *p->tf;
  p->tf = (struct trapframe *)sp;

  // Set up new context to start executing at forkret,
  // which returns to trapret.
  sp -= 4;
  *(uint *)sp = (uint)trapret;

  sp -= sizeof *p->context;
  p->context = (struct context *)sp;
  memset(p->context, 0, sizeof *p->context);
  p->context->eip = (uint)forkret;

  return p;
}

// PAGEBREAK: 32
//  Set up first user process.
void userinit(void)
{
  struct proc *p;
  extern char _binary_initcode_start[], _binary_initcode_size[];

  p = allocproc();

  initproc = p;
  if ((p->pgdir = setupkvm()) == 0)
    panic("userinit: out of memory?");
  inituvm(p->pgdir, _binary_initcode_start, (int)_binary_initcode_size);
  p->sz = PGSIZE;
  memset(p->tf, 0, sizeof(*p->tf));
  p->tf->cs = (SEG_UCODE << 3) | DPL_USER;
  p->tf->ds = (SEG_UDATA << 3) | DPL_USER;
  p->tf->es = p->tf->ds;
  p->tf->ss = p->tf->ds;
  p->tf->eflags = FL_IF;
  p->tf->esp = PGSIZE;
  p->tf->eip = 0; // beginning of initcode.S

  safestrcpy(p->name, "initcode", sizeof(p->name));
  p->cwd = namei("/");

  // this assignment to p->state lets other cores
  // run this process. the acquire forces the above
  // writes to be visible, and the lock is also needed
  // because the assignment might not be atomic.
  acquire(&ptable.lock);

  p->state = RUNNABLE;

  release(&ptable.lock);
}

// Grow current process's memory by n bytes.
// Return 0 on success, -1 on failure.
int growproc(int n)
{
  uint sz;
  struct proc *curproc = myproc();

  sz = curproc->sz;
  if (n > 0)
  {
    if ((sz = allocuvm(curproc->pgdir, sz, sz + n)) == 0)
      return -1;
  }
  else if (n < 0)
  {
    if ((sz = deallocuvm(curproc->pgdir, sz, sz + n)) == 0)
      return -1;
  }
  curproc->sz = sz;
  switchuvm(curproc);
  return 0;
}

// Create a new process copying p as the parent.
// Sets up stack to return as if from system call.
// Caller must set state of returned proc to RUNNABLE.
int fork(void)
{
  int i, pid;
  struct proc *np;
  struct proc *curproc = myproc();

  // Allocate process.
  if ((np = allocproc()) == 0)
  {
    return -1;
  }

  // Copy process state from proc.
  if ((np->pgdir = copyuvm(curproc->pgdir, curproc->sz)) == 0)
  {
    kfree(np->kstack);
    np->kstack = 0;
    np->state = UNUSED;

    return -1;
  }

  acquire(&tickslock);
  np->xticks = ticks; // creation time for this process
  release(&tickslock);

  set_proc_sched(np); // init scheduler data

  np->sz = curproc->sz;
  np->parent = curproc;
  *np->tf = *curproc->tf;

  // Clear %eax so that fork returns 0 in the child.
  np->tf->eax = 0;

  for (i = 0; i < NOFILE; i++)
    if (curproc->ofile[i])
      np->ofile[i] = filedup(curproc->ofile[i]);
  np->cwd = idup(curproc->cwd);

  safestrcpy(np->name, curproc->name, sizeof(curproc->name));

  pid = np->pid;

  acquire(&ptable.lock);

  np->state = RUNNABLE;

  release(&ptable.lock);

  return pid;
}

// Exit the current process.  Does not return.
// An exited process remains in the zombie state
// until its parent calls wait() to find out it exited.
void exit(void)
{
  struct proc *curproc = myproc();
  struct proc *p;
  int fd;

  if (curproc == initproc)
    panic("init exiting");

  // Close all open files.
  for (fd = 0; fd < NOFILE; fd++)
  {
    if (curproc->ofile[fd])
    {
      fileclose(curproc->ofile[fd]);
      curproc->ofile[fd] = 0;
    }
  }

  begin_op();
  iput(curproc->cwd);
  end_op();
  curproc->cwd = 0;

  acquire(&ptable.lock);

  // Parent might be sleeping in wait().
  wakeup1(curproc->parent);

  // Pass abandoned children to init.
  for (p = ptable.proc; p < &ptable.proc[NPROC]; p++)
  {
    if (p->parent == curproc)
    {
      p->parent = initproc;
      if (p->state == ZOMBIE)
        wakeup1(initproc);
    }
  }

  // Jump into the scheduler, never to return.
  curproc->state = ZOMBIE;
  sched();
  panic("zombie exit");
}

// Wait for a child process to exit and return its pid.
// Return -1 if this process has no children.
int wait(void)
{
  struct proc *p;
  int havekids, pid;
  struct proc *curproc = myproc();

  acquire(&ptable.lock);
  for (;;)
  {
    // Scan through table looking for exited children.
    havekids = 0;
    for (p = ptable.proc; p < &ptable.proc[NPROC]; p++)
    {
      if (p->parent != curproc)
        continue;
      havekids = 1;
      if (p->state == ZOMBIE)
      {
        // Found one.
        pid = p->pid;
        kfree(p->kstack);
        p->kstack = 0;
        freevm(p->pgdir);
        p->pid = 0;
        p->parent = 0;
        p->name[0] = 0;
        p->killed = 0;
        p->state = UNUSED;
        release(&ptable.lock);
        return pid;
      }
    }

    // No point waiting if we don't have any children.
    if (!havekids || curproc->killed)
    {
      release(&ptable.lock);
      return -1;
    }

    // Wait for children to exit.  (See wakeup1 call in proc_exit.)
    sleep(curproc, &ptable.lock); // DOC: wait-sleep
  }
}

void run_proc(struct proc *p, struct cpu *c)
{
  acquire(&ptable.lock);
  // Switch to chosen process.  It is the process's job
  // to release ptable.lock and then reacquire it
  // before jumping back to us.
  c->proc = p;
  switchuvm(p);
  p->state = RUNNING;

  swtch(&(c->scheduler), p->context);

  p->scheduling_data.bjf.executed_cycle += 0.1;

  switchkvm();

  // Process is done running for now.
  // It should have changed its p->state before coming back.
  c->proc = 0;
  release(&ptable.lock);
}

// PAGEBREAK: 42
//  Per-CPU process scheduler.
//  Each CPU calls scheduler() after setting itself up.
//  Scheduler never returns.  It loops, doing:
//   - choose a process to run
//   - swtch to start running that process
//   - eventually that process transfers control
//       via swtch back to the scheduler.
void scheduler(void)
{
  struct proc *p;
  struct cpu *c = mycpu();
  // cprintf("Here-1\n");
  c->proc = 0;

  for (;;)
  {
    // cprintf("Here-2\n");

    refresh_queue();
    // Enable interrupts on this processor.
    sti();

    while (1)
    {

      // cprintf("Here-3\n");

      acquire(&ptable.lock);
      p = get_rr_proc();
      if (p == 0)
        p = get_lcfs_proc();
      if (p == 0)
        p = get_bjf_proc();
      release(&ptable.lock);
      if (p != 0)
        break;
    }

    run_proc(p, c);

    acquire(&ptable.lock);
    acquire(&tickslock);
    // cprintf("%d\n",ticks);
    p->scheduling_data.age = ticks;
    release(&tickslock);
    release(&ptable.lock);
  }
}

// Enter scheduler.  Must hold only ptable.lock
// and have changed proc->state. Saves and restores
// intena because intena is a property of this
// kernel thread, not this CPU. It should
// be proc->intena and proc->ncli, but that would
// break in the few places where a lock is held but
// there's no process.
void sched(void)
{
  int intena;
  struct proc *p = myproc();

  if (!holding(&ptable.lock))
    panic("sched ptable.lock");
  if (mycpu()->ncli != 1)
    panic("sched locks");
  if (p->state == RUNNING)
    panic("sched running");
  if (readeflags() & FL_IF)
    panic("sched interruptible");
  intena = mycpu()->intena;
  swtch(&p->context, mycpu()->scheduler);
  mycpu()->intena = intena;
}

// Give up the CPU for one scheduling round.
void yield(void)
{
  acquire(&ptable.lock); // DOC: yieldlock
  myproc()->state = RUNNABLE;
  sched();
  release(&ptable.lock);
}

// A fork child's very first scheduling by scheduler()
// will swtch here.  "Return" to user space.
void forkret(void)
{
  static int first = 1;
  // Still holding ptable.lock from scheduler.
  release(&ptable.lock);

  if (first)
  {
    // Some initialization functions must be run in the context
    // of a regular process (e.g., they call sleep), and thus cannot
    // be run from main().
    first = 0;
    iinit(ROOTDEV);
    initlog(ROOTDEV);
  }

  // Return to "caller", actually trapret (see allocproc).
}

// Atomically release lock and sleep on chan.
// Reacquires lock when awakened.
void sleep(void *chan, struct spinlock *lk)
{
  struct proc *p = myproc();

  if (p == 0)
    panic("sleep");

  if (lk == 0)
    panic("sleep without lk");

  // Must acquire ptable.lock in order to
  // change p->state and then call sched.
  // Once we hold ptable.lock, we can be
  // guaranteed that we won't miss any wakeup
  // (wakeup runs with ptable.lock locked),
  // so it's okay to release lk.
  if (lk != &ptable.lock)
  {                        // DOC: sleeplock0
    acquire(&ptable.lock); // DOC: sleeplock1
    release(lk);
  }
  // Go to sleep.
  p->chan = chan;
  p->state = SLEEPING;

  sched();

  // Tidy up.
  p->chan = 0;

  // Reacquire original lock.
  if (lk != &ptable.lock)
  { // DOC: sleeplock2
    release(&ptable.lock);
    acquire(lk);
  }
}

// PAGEBREAK!
//  Wake up all processes sleeping on chan.
//  The ptable lock must be held.
static void
wakeup1(void *chan)
{
  struct proc *p;

  for (p = ptable.proc; p < &ptable.proc[NPROC]; p++)
    if (p->state == SLEEPING && p->chan == chan)
      p->state = RUNNABLE;
}

// Wake up all processes sleeping on chan.
void wakeup(void *chan)
{
  acquire(&ptable.lock);
  wakeup1(chan);
  release(&ptable.lock);
}

// Kill the process with the given pid.
// Process won't exit until it returns
// to user space (see trap in trap.c).
int kill(int pid)
{
  struct proc *p;

  acquire(&ptable.lock);
  for (p = ptable.proc; p < &ptable.proc[NPROC]; p++)
  {
    if (p->pid == pid)
    {
      p->killed = 1;
      // Wake process from sleep if necessary.
      if (p->state == SLEEPING)
        p->state = RUNNABLE;
      release(&ptable.lock);
      return 0;
    }
  }
  release(&ptable.lock);
  return -1;
}

// PAGEBREAK: 36
//  Print a process listing to console.  For debugging.
//  Runs when user types ^P on console.
//  No lock to avoid wedging a stuck machine further.
void procdump(void)
{
  static char *states[] = {
      [UNUSED] = "unused",
      [EMBRYO] = "embryo",
      [SLEEPING] = "sleep ",
      [RUNNABLE] = "runble",
      [RUNNING] = "run   ",
      [ZOMBIE] = "zombie"};
  int i;
  struct proc *p;
  char *state;
  uint pc[10];

  for (p = ptable.proc; p < &ptable.proc[NPROC]; p++)
  {
    if (p->state == UNUSED)
      continue;
    if (p->state >= 0 && p->state < NELEM(states) && states[p->state])
      state = states[p->state];
    else
      state = "???";
    cprintf("%d %s %s", p->pid, state, p->name);
    if (p->state == SLEEPING)
    {
      getcallerpcs((uint *)p->context->ebp + 2, pc);
      for (i = 0; i < 10 && pc[i] != 0; i++)
        cprintf(" %p", pc[i]);
    }
    cprintf("\n");
  }
}

// this function iteretes trhough all
// proc and if their parent is same as
// current process grand parent then it
// is uncle of proc
int sys_get_uncle_count(void)
{
  acquire(&ptable.lock);
  int count = 0;
  struct proc *my_proc = myproc(); // Get the current process
  struct proc *curr_proc;

  for (curr_proc = ptable.proc; curr_proc < &ptable.proc[NPROC]; curr_proc++)
  {
    if (curr_proc->state == UNUSED || curr_proc->state == EMBRYO || curr_proc->pid == my_proc->pid || curr_proc->pid == my_proc->parent->pid) // escaping incomplete proc
      continue;

    if (curr_proc->parent && curr_proc->parent->pid == my_proc->parent->parent->pid)
    {
      cprintf("Found uncle with pid:%d and name: %s\n", curr_proc->pid, curr_proc->name);
      count++;
    }
  }
  release(&ptable.lock);

  return count;
}

// This function checks for aging
void do_aging(int tiks)
{
  struct proc *p;
  acquire(&ptable.lock);

  for (p = ptable.proc; p < &ptable.proc[NPROC]; p++)
    if (p->state == RUNNABLE && p->scheduling_data.queue != ROUND_ROBIN && tiks - p->scheduling_data.age > AGED_OUT)
    {
      release(&ptable.lock);
<<<<<<< HEAD
      change_queue(p->pid, p->scheduling_data.queue == LCFS ? ROUND_ROBIN : LCFS);
=======
      change_queue(p->pid, ROUND_ROBIN);
>>>>>>> 321cf962
      acquire(&ptable.lock);
      p->scheduling_data.age = ticks;
    }

  release(&ptable.lock);
}

int sys_set_bjf_for_process(void)
{
  int pid;
  float priority_ratio, arrival_time_ratio, executed_cycle_ratio, process_size_ratio;
  if (argint(0, &pid) < 0 ||
      argfloat(1, &priority_ratio) < 0 ||
      argfloat(2, &arrival_time_ratio) < 0 ||
      argfloat(3, &executed_cycle_ratio) < 0 ||
      argfloat(4, &process_size_ratio) < 0)
  {
    return -1;
  }

  acquire(&ptable.lock);
  struct proc *p;
  for (p = ptable.proc; p < &ptable.proc[NPROC]; p++)
  {
    if (p->pid == pid)
    {
      p->scheduling_data.bjf.priority_ratio = priority_ratio;
      p->scheduling_data.bjf.arrival_time_ratio = arrival_time_ratio;
      p->scheduling_data.bjf.executed_cycle_ratio = executed_cycle_ratio;
      p->scheduling_data.bjf.process_size_ratio = process_size_ratio;
      release(&ptable.lock);
      return 0;
    }
  }
  release(&ptable.lock);
  return 0;
}

int sys_set_bjf_for_all(void)
{
  float priority_ratio, arrival_time_ratio, executed_cycle_ratio, process_size_ratio;
  if (argfloat(0, &priority_ratio) < 0 ||
      argfloat(1, &arrival_time_ratio) < 0 ||
      argfloat(2, &executed_cycle_ratio) < 0 ||
      argfloat(3, &process_size_ratio) < 0)
  {
    return -1;
  }

  acquire(&ptable.lock);
  struct proc *p;
  for (p = ptable.proc; p < &ptable.proc[NPROC]; p++)
  {
    p->scheduling_data.bjf.priority_ratio = priority_ratio;
    p->scheduling_data.bjf.arrival_time_ratio = arrival_time_ratio;
    p->scheduling_data.bjf.executed_cycle_ratio = executed_cycle_ratio;
    p->scheduling_data.bjf.process_size_ratio = process_size_ratio;
  }
  release(&ptable.lock);
  return 0;
}

int sys_change_queue(void)
{
  int pid, queue;
  if (argint(0, &pid) < 0 || argint(1, &queue) < 0)
  {
    return -1;
  }
  struct proc *p;
  for (p = ptable.proc; p < &ptable.proc[NPROC]; p++)
    if (p->pid == pid)
      p->scheduling_data.age = ticks;
  change_queue(pid, queue);
  return 0;
}

int sys_ps(void)
{
  cprintf("proc name\tPID\tState\tQueue\tCycle\tArrival\tPriority\tR_Party\tR_arvl\tR_Exec\tR_Size\tRank\n");
  cprintf("-------------------------------------------------------------------------------------------------\n");
  acquire(&ptable.lock);
  struct proc *p;
  for (p = ptable.proc; p < &ptable.proc[NPROC]; p++)
  {
    if (p->state == RUNNABLE || p->state == RUNNING || p->state == SLEEPING)
    {
      cprintf(p->name);
      cprintf("\t");
      cprintf("%d\t", p->pid);
      cprintf("\t");
      cprintf(p->state == RUNNABLE ? "RUNNABLE" : p->state == RUNNING ? "RUNNING"
                                              : p->state == SLEEPING  ? "SLEEPING"
                                                                      : "ZOMBIE");
      cprintf("\t");
      cprintf("%d", p->scheduling_data.queue);
      cprintf("\t");
      cprintf("%d\t%d\t%d\t%d\t%d\t%d\t%d\t%d", (int)p->scheduling_data.bjf.executed_cycle, (int)p->xticks,
              p->scheduling_data.bjf.priority, p->scheduling_data.bjf.priority_ratio, p->scheduling_data.bjf.arrival_time_ratio,
              p->scheduling_data.bjf.executed_cycle_ratio, p->scheduling_data.bjf.process_size_ratio, get_bjf_rank(p));
    }
  }
  release(&ptable.lock);
  return 0;
}<|MERGE_RESOLUTION|>--- conflicted
+++ resolved
@@ -737,11 +737,7 @@
     if (p->state == RUNNABLE && p->scheduling_data.queue != ROUND_ROBIN && tiks - p->scheduling_data.age > AGED_OUT)
     {
       release(&ptable.lock);
-<<<<<<< HEAD
       change_queue(p->pid, p->scheduling_data.queue == LCFS ? ROUND_ROBIN : LCFS);
-=======
-      change_queue(p->pid, ROUND_ROBIN);
->>>>>>> 321cf962
       acquire(&ptable.lock);
       p->scheduling_data.age = ticks;
     }
